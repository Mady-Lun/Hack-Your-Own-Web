--- conflicted
+++ resolved
@@ -1,8 +1,9 @@
-<<<<<<< HEAD
 from sqlalchemy.ext.asyncio import create_async_engine, async_sessionmaker, AsyncEngine
+from sqlalchemy.ext.asyncio import AsyncSession
 from sqlalchemy.pool import NullPool
+from sqlalchemy import create_engine
+from sqlalchemy.orm import sessionmaker
 from app.core.config import Config
-from sqlmodel.ext.asyncio.session import AsyncSession
 from typing import AsyncGenerator
 
 # async engine object with NullPool to avoid event loop conflicts in Celery workers
@@ -15,38 +16,19 @@
 )
 
 AsyncSessionLocal = async_sessionmaker(
-=======
-from sqlalchemy.ext.asyncio import AsyncSession, create_async_engine
-from sqlalchemy import create_engine
-from typing import AsyncGenerator
-from app.core.config import Config
-from sqlalchemy.orm import sessionmaker
-
-# Create async engine
-async_engine = create_async_engine(
-    Config.DATABASE_URL,
-    echo=False,  # set True for SQL logging
-)
-
-# Create session factory
-AsyncSessionLocal = sessionmaker(
->>>>>>> 523932f9
     bind=async_engine,
     class_=AsyncSession,
     expire_on_commit=False,
     autoflush=False,
 )
 
-<<<<<<< HEAD
-=======
 # Dependency for FastAPI
->>>>>>> 523932f9
 async def get_session() -> AsyncGenerator[AsyncSession, None]:
     async with AsyncSessionLocal() as session:
         yield session
 
 
-# Convert the async URL to a sync one automatically
+# Convert the async URL to a sync one automatically for Celery tasks
 SYNC_DATABASE_URL = Config.DATABASE_URL.replace("+asyncpg", "")
 
 sync_engine = create_engine(
