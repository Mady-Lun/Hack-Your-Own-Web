import os
from pydantic_settings import BaseSettings, SettingsConfigDict

ENV_FILE = os.getenv("ENV_FILE", ".env.prod")

class Settings(BaseSettings):
    ENV: str = "development"
<<<<<<< HEAD
    DATABASE_URL: str = "sqlite+aiosqlite:///./app.db"
    JWT_SECRET: str = "changeme"
    JWT_ALGORITHM: str = "HS256"
    ACCESS_TOKEN_EXPIRE_MINUTES: int = 15
    REFRESH_TOKEN_EXPIRE_DAYS: int = 7
=======
    DEBUG: bool = True
    DATABASE_URL: str
    CELERY_BROKER_URL: str
    CELERY_RESULT_BACKEND: str

    JWT_SECRET: str
    JWT_ALGORITHM: str
    ACCESS_TOKEN_EXPIRE_MINUTES: int
    REFRESH_TOKEN_EXPIRE_DAYS: int
>>>>>>> 523932f9

    model_config = SettingsConfigDict(
        env_file=ENV_FILE,
        extra="ignore",
    )


class AppSettings(BaseSettings):
<<<<<<< HEAD
    APP_NAME: str = "Hack Your Own Web"
=======
    APP_NAME: str
    DOMAIN_VERIFICATION_TOKEN_PREFIX: str
>>>>>>> 523932f9


    model_config = SettingsConfigDict(
        env_file=ENV_FILE,
        extra="ignore",
    )


class MailSettings(BaseSettings):
    MAIL_USERNAME: str = ""
    MAIL_PASSWORD: str = ""
    MAIL_FROM: str = "noreply@example.com"
    MAIL_FROM_NAME: str = "Hack Your Own Web"
    MAIL_PORT: str = "587"
    MAIL_SERVER: str = "smtp.example.com"
    MAIL_STARTTLS: bool = True
    MAIL_SSL_TLS: bool = False
    MAIL_DEBUG: bool = False
    USE_CREDENTIALS: bool = True


    model_config = SettingsConfigDict(
        env_file=ENV_FILE,
        extra="ignore",
    )


class CelerySettings(BaseSettings):
    CELERY_BROKER_URL: str = "redis://localhost:6379/0"
    CELERY_RESULT_BACKEND: str = "redis://localhost:6379/1"

    model_config = SettingsConfigDict(
        env_file=".env",
        extra="ignore",
    )


class ZAPSettings(BaseSettings):
    ZAP_HOST: str = "localhost"
    ZAP_PORT: int = 8090
    ZAP_API_KEY: str = "changeme"
    USE_DOCKER_ZAP: bool = True
    ZAP_DOCKER_IMAGE: str = "ghcr.io/zaproxy/zaproxy:stable"

    model_config = SettingsConfigDict(
        env_file=".env",
        extra="ignore",
    )


Config = Settings()
AppConfig = AppSettings()
MailConfig = MailSettings()
CeleryConfig = CelerySettings()
ZAPConfig = ZAPSettings()<|MERGE_RESOLUTION|>--- conflicted
+++ resolved
@@ -4,24 +4,12 @@
 ENV_FILE = os.getenv("ENV_FILE", ".env.prod")
 
 class Settings(BaseSettings):
-    ENV: str = "development"
-<<<<<<< HEAD
-    DATABASE_URL: str = "sqlite+aiosqlite:///./app.db"
-    JWT_SECRET: str = "changeme"
-    JWT_ALGORITHM: str = "HS256"
-    ACCESS_TOKEN_EXPIRE_MINUTES: int = 15
-    REFRESH_TOKEN_EXPIRE_DAYS: int = 7
-=======
-    DEBUG: bool = True
+    ENV: str
     DATABASE_URL: str
-    CELERY_BROKER_URL: str
-    CELERY_RESULT_BACKEND: str
-
     JWT_SECRET: str
     JWT_ALGORITHM: str
     ACCESS_TOKEN_EXPIRE_MINUTES: int
     REFRESH_TOKEN_EXPIRE_DAYS: int
->>>>>>> 523932f9
 
     model_config = SettingsConfigDict(
         env_file=ENV_FILE,
@@ -30,13 +18,8 @@
 
 
 class AppSettings(BaseSettings):
-<<<<<<< HEAD
-    APP_NAME: str = "Hack Your Own Web"
-=======
     APP_NAME: str
     DOMAIN_VERIFICATION_TOKEN_PREFIX: str
->>>>>>> 523932f9
-
 
     model_config = SettingsConfigDict(
         env_file=ENV_FILE,
