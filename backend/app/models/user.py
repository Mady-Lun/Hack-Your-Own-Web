--- conflicted
+++ resolved
@@ -1,23 +1,16 @@
 from sqlalchemy import Column, Integer, String, Boolean, DateTime, ForeignKey
 from sqlalchemy.orm import relationship
 from datetime import datetime
-<<<<<<< HEAD
-from typing import List, TYPE_CHECKING
-
-if TYPE_CHECKING:
-    from app.models.scan import Scan
-=======
 from .base import Base
->>>>>>> 523932f9
 
 
 class RefreshToken(Base):
     __tablename__ = "refresh_tokens"
-    id= Column(Integer, primary_key=True, index=True)
-    token= Column(String, nullable=False, unique=True, index=True)
-    user_id= Column(Integer, ForeignKey("users.id"), nullable=False)
-    created_at= Column(DateTime, default=datetime.utcnow, nullable=False)
-    expires_at= Column(DateTime, nullable=False)
+    id = Column(Integer, primary_key=True, index=True)
+    token = Column(String, nullable=False, unique=True, index=True)
+    user_id = Column(Integer, ForeignKey("users.id"), nullable=False)
+    created_at = Column(DateTime, default=datetime.utcnow, nullable=False)
+    expires_at = Column(DateTime, nullable=False)
 
     # relationship
     user = relationship("User", back_populates="refresh_tokens")
@@ -25,16 +18,16 @@
 
 class User(Base):
     __tablename__ = "users"
-    id= Column(Integer, primary_key=True, index=True)
-    first_name= Column(String, nullable=False)
-    last_name= Column(String, nullable=True)
-    email= Column(String, unique=True, index=True, nullable=False)
-    password_hash= Column(String, nullable=False)
-    is_verified= Column(Boolean, default=False)
-    verification_code= Column(String, nullable=True)
-    verification_code_expires_at= Column(DateTime, nullable=True)
-    created_at= Column(DateTime, default=datetime.utcnow, nullable=False)
-    updated_at= Column(DateTime, default=datetime.utcnow, nullable=False)
+    id = Column(Integer, primary_key=True, index=True)
+    first_name = Column(String, nullable=False)
+    last_name = Column(String, nullable=True)
+    email = Column(String, unique=True, index=True, nullable=False)
+    password_hash = Column(String, nullable=False)
+    is_verified = Column(Boolean, default=False)
+    verification_code = Column(String, nullable=True)
+    verification_code_expires_at = Column(DateTime, nullable=True)
+    created_at = Column(DateTime, default=datetime.utcnow, nullable=False)
+    updated_at = Column(DateTime, default=datetime.utcnow, nullable=False)
 
     # relationships
     refresh_tokens = relationship(
@@ -43,12 +36,12 @@
         cascade="all, delete-orphan",
         passive_deletes=True,
     )
-    scans: List["Scan"] = Relationship(
+
+    scans = relationship(
+        "Scan",
         back_populates="user",
-        sa_relationship_kwargs={
-            "cascade": "all, delete-orphan",
-            "passive_deletes": True,
-        },
+        cascade="all, delete-orphan",
+        passive_deletes=True,
     )
 
     sites = relationship(
